--- conflicted
+++ resolved
@@ -89,21 +89,12 @@
    * The Frequency family of sketches
    */
   FREQUENCY(10, "FREQUENCY", 1, 4),
-<<<<<<< HEAD
-
-  /**
-   * The sampling sampling family of sketches, which is not part of the Theta Sketch Framework
+
+  /**
+   * The reservoir sampling family of sketches, which is not part of the Theta Sketch Framework
    */
   RESERVOIR(11, "RESERVOIR", 1, 2);
 
-=======
-  
-  /**
-   * The Reservoir family of sketches
-   */
-  RESERVOIR(11, "RESERVOIR", 1, 2);
-  
->>>>>>> ab38618e
   private static final Map<Integer, Family> lookupID = new HashMap<Integer, Family>();
   private static final Map<String, Family> lookupFamName = new HashMap<String, Family>();
   private int id_;
