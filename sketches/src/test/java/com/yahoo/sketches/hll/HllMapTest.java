/*
 * Copyright 2016, Yahoo! Inc. Licensed under the terms of the
 * Apache License 2.0. See LICENSE file at the project root for terms.
 */

package com.yahoo.sketches.hll;

import org.testng.Assert;
import org.testng.annotations.Test;

import com.yahoo.sketches.Util;

public class HllMapTest {

  @Test
  public void singleKeyTest() {
    int k = 1024;
    int u = 1000;
    int keySize = 4;
    HllMap map = HllMap.getInstance(keySize, k);
    Assert.assertEquals(map.getEstimate(null), Double.NaN);
    Assert.assertTrue(map.getEntrySizeBytes() > 800);
    Assert.assertEquals(map.getCapacityEntries(), 147);
    Assert.assertEquals(map.getTableEntries(), 157);
    Assert.assertTrue(map.getMemoryUsageBytes() < 140000);
//    println("Entry bytes   : " + map.getEntrySizeBytes());
//    println("Capacity      : " + map.getCapacityEntries());
//    println("Table Entries : " + map.getTableEntries());
//    println("Est Arr Size  : " + (map.getEntrySizeBytes() * map.getTableEntries()));
//    println("Size of Arrays: "+ map.getMemoryUsageBytes());

    byte[] key = new byte[4];
    byte[] id = new byte[4];
    double est;
    key = Util.intToBytes(1, key);
    for (int i=1; i<= u; i++) {
<<<<<<< HEAD
      id = intToBytes(i, id);
      short coupon = (short) Map.coupon16(id);
=======
      id = Util.intToBytes(i, id);
      int coupon = Map.coupon16(id);
>>>>>>> 55746b90
      est = map.update(key, coupon);
      if (i % 100 == 0) {
        double err = (est/i -1.0) * 100;
        String eStr = String.format("%.3f%%", err);
        println("i: "+i + "\t Est: " + est + "\t" + eStr);
      }
    }
    byte[] key2 = Util.intToBytes(2, key);
    Assert.assertEquals(map.getEstimate(key2), 0.0);
    Assert.assertEquals(map.getKeySizeBytes(), 4);

//    println("Table Entries : " + map.getTableEntries());
    Assert.assertEquals(map.getCurrentCountEntries(), 1);
//    println("Cur Count     : " + map.getCurrentCountEntries());
//    println("RSE           : " + (1/Math.sqrt(k)));
    //map.printEntry(key);
  }

  @Test
  public void resizeTest() {
    int k = 1024;
    int u = 257;
    int keys = 200;
    int keySize = 4;
    long v = 0;
    HllMap map = HllMap.getInstance(keySize, k);
    Assert.assertTrue(map.getEntrySizeBytes() > 800);
    Assert.assertEquals(map.getCapacityEntries(), 147);
    Assert.assertEquals(map.getTableEntries(), 157);
    Assert.assertTrue(map.getMemoryUsageBytes() < 140000);
//    println("Entry bytes   : " + map.getEntrySizeBytes());
//    println("Capacity      : " + map.getCapacityEntries());
//    println("Table Entries : " + map.getTableEntries());
//    println("Size of Arrays: " + map.getMemoryUsageBytes());
    byte[] key = new byte[4];
    byte[] id = new byte[8];
    int i, j;
    for (j=1; j<=keys; j++) {
      key = Util.intToBytes(j, key);
      for (i=0; i< u; i++) {
<<<<<<< HEAD
        id = longToBytes(++v, id);
        short coupon = (short) Map.coupon16(id);
=======
        id = Util.longToBytes(++v, id);
        int coupon = Map.coupon16(id);
>>>>>>> 55746b90
        map.update(key, coupon);
      }
      double est = map.getEstimate(key);
      Assert.assertTrue(map.getUpperBound(key) > est);
      Assert.assertTrue(map.getLowerBound(key) < est);
      double err = (est/u -1.0) * 100;
      String eStr = String.format("%.3f%%", err);
      println("key: " + j + "\tu: "+u + "\t Est: " + est + "\t" + eStr);
    }
    Assert.assertEquals(317, map.getTableEntries());
//    println("Table Entries  : " + map.getTableEntries());
    Assert.assertEquals(200, map.getCurrentCountEntries());
//    println("Cur Count      : " + map.getCurrentCountEntries());
//    println("Theoretical RSE: " + (1/Math.sqrt(k)));
    for (j=1; j<=keys; j++) {
      key = Util.intToBytes(j, key);
      double est = map.getEstimate(key);
      double err = (est/u -1.0) * 100;
      String eStr = String.format("%.3f%%", err);
      println("key: " + j + "\tu: "+u + "\t Est: " + est + "\t" + eStr);
    }
    //println(map.toString());
  }

  @Test
  public void printlnTest() {
    println("PRINTING: "+this.getClass().getName());
  }

  /**
   * @param s value to print
   */
  static void println(String s) {
    //System.out.println(s); //disable here
  }

}<|MERGE_RESOLUTION|>--- conflicted
+++ resolved
@@ -34,13 +34,8 @@
     double est;
     key = Util.intToBytes(1, key);
     for (int i=1; i<= u; i++) {
-<<<<<<< HEAD
-      id = intToBytes(i, id);
+      id = Util.intToBytes(i, id);
       short coupon = (short) Map.coupon16(id);
-=======
-      id = Util.intToBytes(i, id);
-      int coupon = Map.coupon16(id);
->>>>>>> 55746b90
       est = map.update(key, coupon);
       if (i % 100 == 0) {
         double err = (est/i -1.0) * 100;
@@ -81,13 +76,8 @@
     for (j=1; j<=keys; j++) {
       key = Util.intToBytes(j, key);
       for (i=0; i< u; i++) {
-<<<<<<< HEAD
-        id = longToBytes(++v, id);
+        id = Util.longToBytes(++v, id);
         short coupon = (short) Map.coupon16(id);
-=======
-        id = Util.longToBytes(++v, id);
-        int coupon = Map.coupon16(id);
->>>>>>> 55746b90
         map.update(key, coupon);
       }
       double est = map.getEstimate(key);
