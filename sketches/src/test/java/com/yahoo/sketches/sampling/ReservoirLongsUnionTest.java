--- conflicted
+++ resolved
@@ -58,13 +58,8 @@
     assertEquals(rlu.getResult().getN(), rls.getN());
 
     final byte[] sketchBytes = rls.toByteArray();
-<<<<<<< HEAD
     final Memory mem = Memory.wrap(sketchBytes);
-    rlu = ReservoirLongsUnion.getInstance(rls.getK());
-=======
-    final Memory mem = new NativeMemory(sketchBytes);
     rlu = ReservoirLongsUnion.newInstance(rls.getK());
->>>>>>> 007e5194
     rlu.update(mem);
     assertNotNull(rlu.getResult());
 
@@ -84,11 +79,7 @@
     final Memory mem = Memory.wrap(unionBytes);
 
     final ReservoirLongsUnion rlu;
-<<<<<<< HEAD
-    rlu = ReservoirLongsUnion.getInstance(mem);
-=======
-    rlu = ReservoirLongsUnion.heapify(mem.asReadOnlyMemory());
->>>>>>> 007e5194
+    rlu = ReservoirLongsUnion.heapify(mem);
 
     assertNotNull(rlu);
     assertEquals(rlu.getMaxK(), k);
@@ -363,13 +354,8 @@
 
   @Test(expectedExceptions = SketchesArgumentException.class)
   public void checkBadPreLongs() {
-<<<<<<< HEAD
-    final ReservoirLongsUnion rlu = ReservoirLongsUnion.getInstance(1024);
+    final ReservoirLongsUnion rlu = ReservoirLongsUnion.newInstance(1024);
     final WritableMemory mem = WritableMemory.wrap(rlu.toByteArray());
-=======
-    final ReservoirLongsUnion rlu = ReservoirLongsUnion.newInstance(1024);
-    final Memory mem = new NativeMemory(rlu.toByteArray());
->>>>>>> 007e5194
     mem.putByte(PREAMBLE_LONGS_BYTE, (byte) 0); // corrupt the preLongs count
 
     ReservoirLongsUnion.heapify(mem);
@@ -378,13 +364,8 @@
 
   @Test(expectedExceptions = SketchesArgumentException.class)
   public void checkBadSerVer() {
-<<<<<<< HEAD
-    final ReservoirLongsUnion rlu = ReservoirLongsUnion.getInstance(1024);
+    final ReservoirLongsUnion rlu = ReservoirLongsUnion.newInstance(1024);
     final WritableMemory mem = WritableMemory.wrap(rlu.toByteArray());
-=======
-    final ReservoirLongsUnion rlu = ReservoirLongsUnion.newInstance(1024);
-    final Memory mem = new NativeMemory(rlu.toByteArray());
->>>>>>> 007e5194
     mem.putByte(SER_VER_BYTE, (byte) 0); // corrupt the serialization version
 
     ReservoirLongsUnion.heapify(mem);
@@ -393,13 +374,8 @@
 
   @Test(expectedExceptions = SketchesArgumentException.class)
   public void checkBadFamily() {
-<<<<<<< HEAD
-    final ReservoirLongsUnion rlu = ReservoirLongsUnion.getInstance(1024);
+    final ReservoirLongsUnion rlu = ReservoirLongsUnion.newInstance(1024);
     final WritableMemory mem = WritableMemory.wrap(rlu.toByteArray());
-=======
-    final ReservoirLongsUnion rlu = ReservoirLongsUnion.newInstance(1024);
-    final Memory mem = new NativeMemory(rlu.toByteArray());
->>>>>>> 007e5194
     mem.putByte(FAMILY_BYTE, (byte) 0); // corrupt the family ID
 
     ReservoirLongsUnion.heapify(mem);
