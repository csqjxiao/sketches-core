--- conflicted
+++ resolved
@@ -55,13 +55,8 @@
    * @param key The given long key
    * @param value The given U value
    */
-<<<<<<< HEAD
-  public void update(long key, U value) {
-    update(new long[] {key}, value);
-=======
   public void update(final long key, final U value) {
-    update(Util.longToLongArray(key), value);
->>>>>>> 4d70108f
+  update(new long[] {key}, value);
   }
 
   /**
